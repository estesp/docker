package docker

import (
	"archive/tar"
	"bytes"
	"encoding/json"
	"flag"
	"fmt"
	"github.com/dotcloud/docker/auth"
	"github.com/dotcloud/docker/term"
	"github.com/dotcloud/docker/utils"
	"io"
	"io/ioutil"
	"net"
	"net/http"
	"net/http/httputil"
	"net/url"
	"os"
	"os/signal"
	"path/filepath"
	"reflect"
	"strconv"
	"strings"
	"syscall"
	"text/tabwriter"
	"time"
	"unicode"
)

const VERSION = "0.5.0-dev"

var (
	GITCOMMIT string
)

func (cli *DockerCli) getMethod(name string) (reflect.Method, bool) {
	methodName := "Cmd" + strings.ToUpper(name[:1]) + strings.ToLower(name[1:])
	return reflect.TypeOf(cli).MethodByName(methodName)
}

func ParseCommands(proto, addr string, args ...string) error {
	cli := NewDockerCli(os.Stdin, os.Stdout, os.Stderr, proto, addr)

	if len(args) > 0 {
		method, exists := cli.getMethod(args[0])
		if !exists {
			fmt.Println("Error: Command not found:", args[0])
			return cli.CmdHelp(args[1:]...)
		}
		ret := method.Func.CallSlice([]reflect.Value{
			reflect.ValueOf(cli),
			reflect.ValueOf(args[1:]),
		})[0].Interface()
		if ret == nil {
			return nil
		}
		return ret.(error)
	}
	return cli.CmdHelp(args...)
}

func (cli *DockerCli) CmdHelp(args ...string) error {
	if len(args) > 0 {
		method, exists := cli.getMethod(args[0])
		if !exists {
			fmt.Fprintf(cli.err, "Error: Command not found: %s\n", args[0])
		} else {
			method.Func.CallSlice([]reflect.Value{
				reflect.ValueOf(cli),
				reflect.ValueOf([]string{"--help"}),
			})[0].Interface()
			return nil
		}
	}
	help := fmt.Sprintf("Usage: docker [OPTIONS] COMMAND [arg...]\n  -H=[tcp://%s:%d]: tcp://host:port to bind/connect to or unix://path/to/socket to use\n\nA self-sufficient runtime for linux containers.\n\nCommands:\n", DEFAULTHTTPHOST, DEFAULTHTTPPORT)
	for _, command := range [][]string{
		{"attach", "Attach to a running container"},
		{"build", "Build a container from a Dockerfile"},
		{"commit", "Create a new image from a container's changes"},
		{"diff", "Inspect changes on a container's filesystem"},
		{"events", "Get real time events from the server"},
		{"export", "Stream the contents of a container as a tar archive"},
		{"history", "Show the history of an image"},
		{"images", "List images"},
		{"import", "Create a new filesystem image from the contents of a tarball"},
		{"info", "Display system-wide information"},
		{"insert", "Insert a file in an image"},
		{"inspect", "Return low-level information on a container"},
		{"kill", "Kill a running container"},
		{"login", "Register or Login to the docker registry server"},
		{"logs", "Fetch the logs of a container"},
		{"port", "Lookup the public-facing port which is NAT-ed to PRIVATE_PORT"},
		{"top", "Lookup the running processes of a container"},
		{"ps", "List containers"},
		{"pull", "Pull an image or a repository from the docker registry server"},
		{"push", "Push an image or a repository to the docker registry server"},
		{"restart", "Restart a running container"},
		{"rm", "Remove one or more containers"},
		{"rmi", "Remove one or more images"},
		{"run", "Run a command in a new container"},
		{"search", "Search for an image in the docker index"},
		{"start", "Start a stopped container"},
		{"stop", "Stop a running container"},
		{"tag", "Tag an image into a repository"},
		{"version", "Show the docker version information"},
		{"wait", "Block until a container stops, then print its exit code"},
	} {
		help += fmt.Sprintf("    %-10.10s%s\n", command[0], command[1])
	}
	fmt.Fprintf(cli.err, "%s\n", help)
	return nil
}

func (cli *DockerCli) CmdInsert(args ...string) error {
	cmd := Subcmd("insert", "IMAGE URL PATH", "Insert a file from URL in the IMAGE at PATH")
	if err := cmd.Parse(args); err != nil {
		return nil
	}
	if cmd.NArg() != 3 {
		cmd.Usage()
		return nil
	}

	v := url.Values{}
	v.Set("url", cmd.Arg(1))
	v.Set("path", cmd.Arg(2))

	if err := cli.stream("POST", "/images/"+cmd.Arg(0)+"/insert?"+v.Encode(), nil, cli.out); err != nil {
		return err
	}
	return nil
}

// mkBuildContext returns an archive of an empty context with the contents
// of `dockerfile` at the path ./Dockerfile
func mkBuildContext(dockerfile string, files [][2]string) (Archive, error) {
	buf := new(bytes.Buffer)
	tw := tar.NewWriter(buf)
	files = append(files, [2]string{"Dockerfile", dockerfile})
	for _, file := range files {
		name, content := file[0], file[1]
		hdr := &tar.Header{
			Name: name,
			Size: int64(len(content)),
		}
		if err := tw.WriteHeader(hdr); err != nil {
			return nil, err
		}
		if _, err := tw.Write([]byte(content)); err != nil {
			return nil, err
		}
	}
	if err := tw.Close(); err != nil {
		return nil, err
	}
	return buf, nil
}

func (cli *DockerCli) CmdBuild(args ...string) error {
	cmd := Subcmd("build", "[OPTIONS] PATH | URL | -", "Build a new container image from the source code at PATH")
	tag := cmd.String("t", "", "Tag to be applied to the resulting image in case of success")
	suppressOutput := cmd.Bool("q", false, "Suppress verbose build output")

	if err := cmd.Parse(args); err != nil {
		return nil
	}
	if cmd.NArg() != 1 {
		cmd.Usage()
		return nil
	}

	var (
		context  Archive
		isRemote bool
		err      error
	)

	if cmd.Arg(0) == "-" {
		// As a special case, 'docker build -' will build from an empty context with the
		// contents of stdin as a Dockerfile
		dockerfile, err := ioutil.ReadAll(cli.in)
		if err != nil {
			return err
		}
		context, err = mkBuildContext(string(dockerfile), nil)
	} else if utils.IsURL(cmd.Arg(0)) || utils.IsGIT(cmd.Arg(0)) {
		isRemote = true
	} else {
		if _, err := os.Stat(cmd.Arg(0)); err != nil {
			return err
		}
		context, err = Tar(cmd.Arg(0), Uncompressed)
	}
	var body io.Reader
	// Setup an upload progress bar
	// FIXME: ProgressReader shouldn't be this annoyning to use
	if context != nil {
		sf := utils.NewStreamFormatter(false)
		body = utils.ProgressReader(ioutil.NopCloser(context), 0, cli.err, sf.FormatProgress("Uploading context", "%v bytes%0.0s%0.0s"), sf)
	}
	// Upload the build context
	v := &url.Values{}
	v.Set("t", *tag)

	if *suppressOutput {
		v.Set("q", "1")
	}
	if isRemote {
		v.Set("remote", cmd.Arg(0))
	}
	req, err := http.NewRequest("POST", fmt.Sprintf("/v%g/build?%s", APIVERSION, v.Encode()), body)
	if err != nil {
		return err
	}
	if context != nil {
		req.Header.Set("Content-Type", "application/tar")
	}
	dial, err := net.Dial(cli.proto, cli.addr)
	if err != nil {
		return err
	}
	clientconn := httputil.NewClientConn(dial, nil)
	resp, err := clientconn.Do(req)
	defer clientconn.Close()
	if err != nil {
		return err
	}
	defer resp.Body.Close()
	// Check for errors
	if resp.StatusCode < 200 || resp.StatusCode >= 400 {
		body, err := ioutil.ReadAll(resp.Body)
		if err != nil {
			return err
		}
		if len(body) == 0 {
			return fmt.Errorf("Error: %s", http.StatusText(resp.StatusCode))
		}
		return fmt.Errorf("Error: %s", body)
	}

	// Output the result
	if _, err := io.Copy(cli.out, resp.Body); err != nil {
		return err
	}

	return nil
}

// 'docker login': login / register a user to registry service.
func (cli *DockerCli) CmdLogin(args ...string) error {
	var readStringOnRawTerminal = func(stdin io.Reader, stdout io.Writer, echo bool) string {
		char := make([]byte, 1)
		buffer := make([]byte, 64)
		var i = 0
		for i < len(buffer) {
			n, err := stdin.Read(char)
			if n > 0 {
				if char[0] == '\r' || char[0] == '\n' {
					stdout.Write([]byte{'\r', '\n'})
					break
				} else if char[0] == 127 || char[0] == '\b' {
					if i > 0 {
						if echo {
							stdout.Write([]byte{'\b', ' ', '\b'})
						}
						i--
					}
				} else if !unicode.IsSpace(rune(char[0])) &&
					!unicode.IsControl(rune(char[0])) {
					if echo {
						stdout.Write(char)
					}
					buffer[i] = char[0]
					i++
				}
			}
			if err != nil {
				if err != io.EOF {
					fmt.Fprintf(stdout, "Read error: %v\r\n", err)
				}
				break
			}
		}
		return string(buffer[:i])
	}
	var readAndEchoString = func(stdin io.Reader, stdout io.Writer) string {
		return readStringOnRawTerminal(stdin, stdout, true)
	}
	var readString = func(stdin io.Reader, stdout io.Writer) string {
		return readStringOnRawTerminal(stdin, stdout, false)
	}

	cmd := Subcmd("login", "[OPTIONS]", "Register or Login to the docker registry server")
	flUsername := cmd.String("u", "", "username")
	flPassword := cmd.String("p", "", "password")
	flEmail := cmd.String("e", "", "email")
	err := cmd.Parse(args)
	if err != nil {
		return nil
	}

	var oldState *term.State
	if *flUsername == "" || *flPassword == "" || *flEmail == "" {
		oldState, err = term.SetRawTerminal(cli.terminalFd)
		if err != nil {
			return err
		}
		defer term.RestoreTerminal(cli.terminalFd, oldState)
	}

	var (
		username string
		password string
		email    string
	)

	authconfig, ok := cli.configFile.Configs[auth.IndexServerAddress()]
	if !ok {
		authconfig = auth.AuthConfig{}
	}

	if *flUsername == "" {
		fmt.Fprintf(cli.out, "Username (%s): ", authconfig.Username)
		username = readAndEchoString(cli.in, cli.out)
		if username == "" {
			username = authconfig.Username
		}
	} else {
		username = *flUsername
	}
	if username != authconfig.Username {
		if *flPassword == "" {
			fmt.Fprintf(cli.out, "Password: ")
			password = readString(cli.in, cli.out)
			if password == "" {
				return fmt.Errorf("Error : Password Required")
			}
		} else {
			password = *flPassword
		}

		if *flEmail == "" {
			fmt.Fprintf(cli.out, "Email (%s): ", authconfig.Email)
			email = readAndEchoString(cli.in, cli.out)
			if email == "" {
				email = authconfig.Email
			}
		} else {
			email = *flEmail
		}
	} else {
		password = authconfig.Password
		email = authconfig.Email
	}
	if oldState != nil {
		term.RestoreTerminal(cli.terminalFd, oldState)
	}
	authconfig.Username = username
	authconfig.Password = password
	authconfig.Email = email
	cli.configFile.Configs[auth.IndexServerAddress()] = authconfig

	body, statusCode, err := cli.call("POST", "/auth", cli.configFile.Configs[auth.IndexServerAddress()])
	if statusCode == 401 {
		delete(cli.configFile.Configs, auth.IndexServerAddress())
		auth.SaveConfig(cli.configFile)
		return err
	}
	if err != nil {
		return err
	}

	var out2 APIAuth
	err = json.Unmarshal(body, &out2)
	if err != nil {
		cli.configFile, _ = auth.LoadConfig(os.Getenv("HOME"))
		return err
	}
	auth.SaveConfig(cli.configFile)
	if out2.Status != "" {
		fmt.Fprintf(cli.out, "%s\n", out2.Status)
	}
	return nil
}

// 'docker wait': block until a container stops
func (cli *DockerCli) CmdWait(args ...string) error {
	cmd := Subcmd("wait", "CONTAINER [CONTAINER...]", "Block until a container stops, then print its exit code.")
	if err := cmd.Parse(args); err != nil {
		return nil
	}
	if cmd.NArg() < 1 {
		cmd.Usage()
		return nil
	}
	for _, name := range cmd.Args() {
		body, _, err := cli.call("POST", "/containers/"+name+"/wait", nil)
		if err != nil {
			fmt.Fprintf(cli.err, "%s", err)
		} else {
			var out APIWait
			err = json.Unmarshal(body, &out)
			if err != nil {
				return err
			}
			fmt.Fprintf(cli.out, "%d\n", out.StatusCode)
		}
	}
	return nil
}

// 'docker version': show version information
func (cli *DockerCli) CmdVersion(args ...string) error {
	cmd := Subcmd("version", "", "Show the docker version information.")
	if err := cmd.Parse(args); err != nil {
		return nil
	}

	if cmd.NArg() > 0 {
		cmd.Usage()
		return nil
	}

	body, _, err := cli.call("GET", "/version", nil)
	if err != nil {
		return err
	}

	var out APIVersion
	err = json.Unmarshal(body, &out)
	if err != nil {
		utils.Debugf("Error unmarshal: body: %s, err: %s\n", body, err)
		return err
	}
	fmt.Fprintf(cli.out, "Client version: %s\n", VERSION)
	fmt.Fprintf(cli.out, "Server version: %s\n", out.Version)
	if out.GitCommit != "" {
		fmt.Fprintf(cli.out, "Git commit: %s\n", out.GitCommit)
	}
	if out.GoVersion != "" {
		fmt.Fprintf(cli.out, "Go version: %s\n", out.GoVersion)
	}
	return nil
}

// 'docker info': display system-wide information.
func (cli *DockerCli) CmdInfo(args ...string) error {
	cmd := Subcmd("info", "", "Display system-wide information")
	if err := cmd.Parse(args); err != nil {
		return nil
	}
	if cmd.NArg() > 0 {
		cmd.Usage()
		return nil
	}

	body, _, err := cli.call("GET", "/info", nil)
	if err != nil {
		return err
	}

	var out APIInfo
	if err := json.Unmarshal(body, &out); err != nil {
		return err
	}

	fmt.Fprintf(cli.out, "Containers: %d\n", out.Containers)
	fmt.Fprintf(cli.out, "Images: %d\n", out.Images)
	if out.Debug || os.Getenv("DEBUG") != "" {
		fmt.Fprintf(cli.out, "Debug mode (server): %v\n", out.Debug)
		fmt.Fprintf(cli.out, "Debug mode (client): %v\n", os.Getenv("DEBUG") != "")
		fmt.Fprintf(cli.out, "Fds: %d\n", out.NFd)
		fmt.Fprintf(cli.out, "Goroutines: %d\n", out.NGoroutines)
<<<<<<< HEAD
		fmt.Fprintf(cli.out, "LXC Version: %s\n", out.LXCVersion)
=======
		fmt.Fprintf(cli.out, "EventsListeners: %d\n", out.NEventsListener)
>>>>>>> 7953d1be
	}
	if !out.MemoryLimit {
		fmt.Fprintf(cli.err, "WARNING: No memory limit support\n")
	}
	if !out.SwapLimit {
		fmt.Fprintf(cli.err, "WARNING: No swap limit support\n")
	}
	return nil
}

func (cli *DockerCli) CmdStop(args ...string) error {
	cmd := Subcmd("stop", "[OPTIONS] CONTAINER [CONTAINER...]", "Stop a running container")
	nSeconds := cmd.Int("t", 10, "Number of seconds to wait for the container to stop before killing it.")
	if err := cmd.Parse(args); err != nil {
		return nil
	}
	if cmd.NArg() < 1 {
		cmd.Usage()
		return nil
	}

	v := url.Values{}
	v.Set("t", strconv.Itoa(*nSeconds))

	for _, name := range cmd.Args() {
		_, _, err := cli.call("POST", "/containers/"+name+"/stop?"+v.Encode(), nil)
		if err != nil {
			fmt.Fprintf(cli.err, "%s\n", err)
		} else {
			fmt.Fprintf(cli.out, "%s\n", name)
		}
	}
	return nil
}

func (cli *DockerCli) CmdRestart(args ...string) error {
	cmd := Subcmd("restart", "[OPTIONS] CONTAINER [CONTAINER...]", "Restart a running container")
	nSeconds := cmd.Int("t", 10, "Number of seconds to try to stop for before killing the container. Once killed it will then be restarted. Default=10")
	if err := cmd.Parse(args); err != nil {
		return nil
	}
	if cmd.NArg() < 1 {
		cmd.Usage()
		return nil
	}

	v := url.Values{}
	v.Set("t", strconv.Itoa(*nSeconds))

	for _, name := range cmd.Args() {
		_, _, err := cli.call("POST", "/containers/"+name+"/restart?"+v.Encode(), nil)
		if err != nil {
			fmt.Fprintf(cli.err, "%s\n", err)
		} else {
			fmt.Fprintf(cli.out, "%s\n", name)
		}
	}
	return nil
}

func (cli *DockerCli) CmdStart(args ...string) error {
	cmd := Subcmd("start", "CONTAINER [CONTAINER...]", "Restart a stopped container")
	if err := cmd.Parse(args); err != nil {
		return nil
	}
	if cmd.NArg() < 1 {
		cmd.Usage()
		return nil
	}

	for _, name := range args {
		_, _, err := cli.call("POST", "/containers/"+name+"/start", nil)
		if err != nil {
			fmt.Fprintf(cli.err, "%s\n", err)
		} else {
			fmt.Fprintf(cli.out, "%s\n", name)
		}
	}
	return nil
}

func (cli *DockerCli) CmdInspect(args ...string) error {
	cmd := Subcmd("inspect", "CONTAINER|IMAGE [CONTAINER|IMAGE...]", "Return low-level information on a container/image")
	if err := cmd.Parse(args); err != nil {
		return nil
	}
	if cmd.NArg() < 1 {
		cmd.Usage()
		return nil
	}
	fmt.Fprintf(cli.out, "[")
	for i, name := range args {
		if i > 0 {
			fmt.Fprintf(cli.out, ",")
		}
		obj, _, err := cli.call("GET", "/containers/"+name+"/json", nil)
		if err != nil {
			obj, _, err = cli.call("GET", "/images/"+name+"/json", nil)
			if err != nil {
				fmt.Fprintf(cli.err, "%s\n", err)
				continue
			}
		}

		indented := new(bytes.Buffer)
		if err = json.Indent(indented, obj, "", "    "); err != nil {
			fmt.Fprintf(cli.err, "%s\n", err)
			continue
		}
		if _, err := io.Copy(cli.out, indented); err != nil {
			fmt.Fprintf(cli.err, "%s\n", err)
		}
	}
	fmt.Fprintf(cli.out, "]")
	return nil
}

func (cli *DockerCli) CmdTop(args ...string) error {
	cmd := Subcmd("top", "CONTAINER", "Lookup the running processes of a container")
	if err := cmd.Parse(args); err != nil {
		return nil
	}
	if cmd.NArg() != 1 {
		cmd.Usage()
		return nil
	}
	body, _, err := cli.call("GET", "/containers/"+cmd.Arg(0)+"/top", nil)
	if err != nil {
		return err
	}
	var procs []APITop
	err = json.Unmarshal(body, &procs)
	if err != nil {
		return err
	}
	w := tabwriter.NewWriter(cli.out, 20, 1, 3, ' ', 0)
	fmt.Fprintln(w, "PID\tTTY\tTIME\tCMD")
	for _, proc := range procs {
		fmt.Fprintf(w, "%s\t%s\t%s\t%s\n", proc.PID, proc.Tty, proc.Time, proc.Cmd)
	}
	w.Flush()
	return nil
}

func (cli *DockerCli) CmdPort(args ...string) error {
	cmd := Subcmd("port", "CONTAINER PRIVATE_PORT", "Lookup the public-facing port which is NAT-ed to PRIVATE_PORT")
	if err := cmd.Parse(args); err != nil {
		return nil
	}
	if cmd.NArg() != 2 {
		cmd.Usage()
		return nil
	}

	port := cmd.Arg(1)
	proto := "Tcp"
	parts := strings.SplitN(port, "/", 2)
	if len(parts) == 2 && len(parts[1]) != 0 {
		port = parts[0]
		proto = strings.ToUpper(parts[1][:1]) + strings.ToLower(parts[1][1:])
	}
	body, _, err := cli.call("GET", "/containers/"+cmd.Arg(0)+"/json", nil)
	if err != nil {
		return err
	}
	var out Container
	err = json.Unmarshal(body, &out)
	if err != nil {
		return err
	}

	if frontend, exists := out.NetworkSettings.PortMapping[proto][port]; exists {
		fmt.Fprintf(cli.out, "%s\n", frontend)
	} else {
		return fmt.Errorf("Error: No private port '%s' allocated on %s", cmd.Arg(1), cmd.Arg(0))
	}
	return nil
}

// 'docker rmi IMAGE' removes all images with the name IMAGE
func (cli *DockerCli) CmdRmi(args ...string) error {
	cmd := Subcmd("rmi", "IMAGE [IMAGE...]", "Remove one or more images")
	if err := cmd.Parse(args); err != nil {
		return nil
	}
	if cmd.NArg() < 1 {
		cmd.Usage()
		return nil
	}

	for _, name := range cmd.Args() {
		body, _, err := cli.call("DELETE", "/images/"+name, nil)
		if err != nil {
			fmt.Fprintf(cli.err, "%s", err)
		} else {
			var outs []APIRmi
			err = json.Unmarshal(body, &outs)
			if err != nil {
				return err
			}
			for _, out := range outs {
				if out.Deleted != "" {
					fmt.Fprintf(cli.out, "Deleted: %s\n", out.Deleted)
				} else {
					fmt.Fprintf(cli.out, "Untagged: %s\n", out.Untagged)
				}
			}
		}
	}
	return nil
}

func (cli *DockerCli) CmdHistory(args ...string) error {
	cmd := Subcmd("history", "IMAGE", "Show the history of an image")
	if err := cmd.Parse(args); err != nil {
		return nil
	}
	if cmd.NArg() != 1 {
		cmd.Usage()
		return nil
	}

	body, _, err := cli.call("GET", "/images/"+cmd.Arg(0)+"/history", nil)
	if err != nil {
		return err
	}

	var outs []APIHistory
	err = json.Unmarshal(body, &outs)
	if err != nil {
		return err
	}
	w := tabwriter.NewWriter(cli.out, 20, 1, 3, ' ', 0)
	fmt.Fprintln(w, "ID\tCREATED\tCREATED BY")

	for _, out := range outs {
		if out.Tags != nil {
			out.ID = out.Tags[0]
		}
		fmt.Fprintf(w, "%s \t%s ago\t%s\n", out.ID, utils.HumanDuration(time.Now().Sub(time.Unix(out.Created, 0))), out.CreatedBy)
	}
	w.Flush()
	return nil
}

func (cli *DockerCli) CmdRm(args ...string) error {
	cmd := Subcmd("rm", "[OPTIONS] CONTAINER [CONTAINER...]", "Remove one or more containers")
	v := cmd.Bool("v", false, "Remove the volumes associated to the container")
	if err := cmd.Parse(args); err != nil {
		return nil
	}
	if cmd.NArg() < 1 {
		cmd.Usage()
		return nil
	}
	val := url.Values{}
	if *v {
		val.Set("v", "1")
	}
	for _, name := range cmd.Args() {
		_, _, err := cli.call("DELETE", "/containers/"+name+"?"+val.Encode(), nil)
		if err != nil {
			fmt.Fprintf(cli.err, "%s\n", err)
		} else {
			fmt.Fprintf(cli.out, "%s\n", name)
		}
	}
	return nil
}

// 'docker kill NAME' kills a running container
func (cli *DockerCli) CmdKill(args ...string) error {
	cmd := Subcmd("kill", "CONTAINER [CONTAINER...]", "Kill a running container")
	if err := cmd.Parse(args); err != nil {
		return nil
	}
	if cmd.NArg() < 1 {
		cmd.Usage()
		return nil
	}

	for _, name := range args {
		_, _, err := cli.call("POST", "/containers/"+name+"/kill", nil)
		if err != nil {
			fmt.Fprintf(cli.err, "%s\n", err)
		} else {
			fmt.Fprintf(cli.out, "%s\n", name)
		}
	}
	return nil
}

func (cli *DockerCli) CmdImport(args ...string) error {
	cmd := Subcmd("import", "URL|- [REPOSITORY [TAG]]", "Create a new filesystem image from the contents of a tarball")

	if err := cmd.Parse(args); err != nil {
		return nil
	}
	if cmd.NArg() < 1 {
		cmd.Usage()
		return nil
	}
	src, repository, tag := cmd.Arg(0), cmd.Arg(1), cmd.Arg(2)
	v := url.Values{}
	v.Set("repo", repository)
	v.Set("tag", tag)
	v.Set("fromSrc", src)

	err := cli.stream("POST", "/images/create?"+v.Encode(), cli.in, cli.out)
	if err != nil {
		return err
	}
	return nil
}

func (cli *DockerCli) CmdPush(args ...string) error {
	cmd := Subcmd("push", "NAME", "Push an image or a repository to the registry")
	if err := cmd.Parse(args); err != nil {
		return nil
	}
	name := cmd.Arg(0)

	if name == "" {
		cmd.Usage()
		return nil
	}

	if err := cli.checkIfLogged("push"); err != nil {
		return err
	}

	// If we're not using a custom registry, we know the restrictions
	// applied to repository names and can warn the user in advance.
	// Custom repositories can have different rules, and we must also
	// allow pushing by image ID.
	if len(strings.SplitN(name, "/", 2)) == 1 {
		return fmt.Errorf("Impossible to push a \"root\" repository. Please rename your repository in <user>/<repo> (ex: %s/%s)", cli.configFile.Configs[auth.IndexServerAddress()].Username, name)
	}

	buf, err := json.Marshal(cli.configFile.Configs[auth.IndexServerAddress()])
	if err != nil {
		return err
	}

	v := url.Values{}
	if err := cli.stream("POST", "/images/"+name+"/push?"+v.Encode(), bytes.NewBuffer(buf), cli.out); err != nil {
		return err
	}
	return nil
}

func (cli *DockerCli) CmdPull(args ...string) error {
	cmd := Subcmd("pull", "NAME", "Pull an image or a repository from the registry")
	tag := cmd.String("t", "", "Download tagged image in repository")
	if err := cmd.Parse(args); err != nil {
		return nil
	}

	if cmd.NArg() != 1 {
		cmd.Usage()
		return nil
	}

	remote, parsedTag := utils.ParseRepositoryTag(cmd.Arg(0))
	if *tag == "" {
		*tag = parsedTag
	}

	v := url.Values{}
	v.Set("fromImage", remote)
	v.Set("tag", *tag)

	if err := cli.stream("POST", "/images/create?"+v.Encode(), nil, cli.out); err != nil {
		return err
	}

	return nil
}

func (cli *DockerCli) CmdImages(args ...string) error {
	cmd := Subcmd("images", "[OPTIONS] [NAME]", "List images")
	quiet := cmd.Bool("q", false, "only show numeric IDs")
	all := cmd.Bool("a", false, "show all images")
	noTrunc := cmd.Bool("notrunc", false, "Don't truncate output")
	flViz := cmd.Bool("viz", false, "output graph in graphviz format")

	if err := cmd.Parse(args); err != nil {
		return nil
	}
	if cmd.NArg() > 1 {
		cmd.Usage()
		return nil
	}

	if *flViz {
		body, _, err := cli.call("GET", "/images/viz", false)
		if err != nil {
			return err
		}
		fmt.Fprintf(cli.out, "%s", body)
	} else {
		v := url.Values{}
		if cmd.NArg() == 1 {
			v.Set("filter", cmd.Arg(0))
		}
		if *all {
			v.Set("all", "1")
		}

		body, _, err := cli.call("GET", "/images/json?"+v.Encode(), nil)
		if err != nil {
			return err
		}

		var outs []APIImages
		err = json.Unmarshal(body, &outs)
		if err != nil {
			return err
		}

		w := tabwriter.NewWriter(cli.out, 20, 1, 3, ' ', 0)
		if !*quiet {
			fmt.Fprintln(w, "REPOSITORY\tTAG\tID\tCREATED\tSIZE")
		}

		for _, out := range outs {
			if out.Repository == "" {
				out.Repository = "<none>"
			}
			if out.Tag == "" {
				out.Tag = "<none>"
			}

			if !*quiet {
				fmt.Fprintf(w, "%s\t%s\t", out.Repository, out.Tag)
				if *noTrunc {
					fmt.Fprintf(w, "%s\t", out.ID)
				} else {
					fmt.Fprintf(w, "%s\t", utils.TruncateID(out.ID))
				}
				fmt.Fprintf(w, "%s ago\t", utils.HumanDuration(time.Now().Sub(time.Unix(out.Created, 0))))
				if out.VirtualSize > 0 {
					fmt.Fprintf(w, "%s (virtual %s)\n", utils.HumanSize(out.Size), utils.HumanSize(out.VirtualSize))
				} else {
					fmt.Fprintf(w, "%s\n", utils.HumanSize(out.Size))
				}
			} else {
				if *noTrunc {
					fmt.Fprintln(w, out.ID)
				} else {
					fmt.Fprintln(w, utils.TruncateID(out.ID))
				}
			}
		}

		if !*quiet {
			w.Flush()
		}
	}
	return nil
}

func (cli *DockerCli) CmdPs(args ...string) error {
	cmd := Subcmd("ps", "[OPTIONS]", "List containers")
	quiet := cmd.Bool("q", false, "Only display numeric IDs")
	size := cmd.Bool("s", false, "Display sizes")
	all := cmd.Bool("a", false, "Show all containers. Only running containers are shown by default.")
	noTrunc := cmd.Bool("notrunc", false, "Don't truncate output")
	nLatest := cmd.Bool("l", false, "Show only the latest created container, include non-running ones.")
	since := cmd.String("sinceId", "", "Show only containers created since Id, include non-running ones.")
	before := cmd.String("beforeId", "", "Show only container created before Id, include non-running ones.")
	last := cmd.Int("n", -1, "Show n last created containers, include non-running ones.")

	if err := cmd.Parse(args); err != nil {
		return nil
	}
	v := url.Values{}
	if *last == -1 && *nLatest {
		*last = 1
	}
	if *all {
		v.Set("all", "1")
	}
	if *last != -1 {
		v.Set("limit", strconv.Itoa(*last))
	}
	if *since != "" {
		v.Set("since", *since)
	}
	if *before != "" {
		v.Set("before", *before)
	}
	if *size {
		v.Set("size", "1")
	}

	body, _, err := cli.call("GET", "/containers/json?"+v.Encode(), nil)
	if err != nil {
		return err
	}

	var outs []APIContainers
	err = json.Unmarshal(body, &outs)
	if err != nil {
		return err
	}
	w := tabwriter.NewWriter(cli.out, 20, 1, 3, ' ', 0)
	if !*quiet {
		fmt.Fprint(w, "ID\tIMAGE\tCOMMAND\tCREATED\tSTATUS\tPORTS")
		if *size {
			fmt.Fprintln(w, "\tSIZE")
		} else {
			fmt.Fprint(w, "\n")
		}
	}

	for _, out := range outs {
		if !*quiet {
			if *noTrunc {
				fmt.Fprintf(w, "%s\t%s\t%s\t%s ago\t%s\t%s\t", out.ID, out.Image, out.Command, utils.HumanDuration(time.Now().Sub(time.Unix(out.Created, 0))), out.Status, out.Ports)
			} else {
				fmt.Fprintf(w, "%s\t%s\t%s\t%s ago\t%s\t%s\t", utils.TruncateID(out.ID), out.Image, utils.Trunc(out.Command, 20), utils.HumanDuration(time.Now().Sub(time.Unix(out.Created, 0))), out.Status, out.Ports)
			}
			if *size {
				if out.SizeRootFs > 0 {
					fmt.Fprintf(w, "%s (virtual %s)\n", utils.HumanSize(out.SizeRw), utils.HumanSize(out.SizeRootFs))
				} else {
					fmt.Fprintf(w, "%s\n", utils.HumanSize(out.SizeRw))
				}
			} else {
				fmt.Fprint(w, "\n")
			}
		} else {
			if *noTrunc {
				fmt.Fprintln(w, out.ID)
			} else {
				fmt.Fprintln(w, utils.TruncateID(out.ID))
			}
		}
	}

	if !*quiet {
		w.Flush()
	}
	return nil
}

func (cli *DockerCli) CmdCommit(args ...string) error {
	cmd := Subcmd("commit", "[OPTIONS] CONTAINER [REPOSITORY [TAG]]", "Create a new image from a container's changes")
	flComment := cmd.String("m", "", "Commit message")
	flAuthor := cmd.String("author", "", "Author (eg. \"John Hannibal Smith <hannibal@a-team.com>\"")
	flConfig := cmd.String("run", "", "Config automatically applied when the image is run. "+`(ex: {"Cmd": ["cat", "/world"], "PortSpecs": ["22"]}')`)
	if err := cmd.Parse(args); err != nil {
		return nil
	}
	name, repository, tag := cmd.Arg(0), cmd.Arg(1), cmd.Arg(2)
	if name == "" {
		cmd.Usage()
		return nil
	}

	v := url.Values{}
	v.Set("container", name)
	v.Set("repo", repository)
	v.Set("tag", tag)
	v.Set("comment", *flComment)
	v.Set("author", *flAuthor)
	var config *Config
	if *flConfig != "" {
		config = &Config{}
		if err := json.Unmarshal([]byte(*flConfig), config); err != nil {
			return err
		}
	}
	body, _, err := cli.call("POST", "/commit?"+v.Encode(), config)
	if err != nil {
		return err
	}

	apiID := &APIID{}
	err = json.Unmarshal(body, apiID)
	if err != nil {
		return err
	}

	fmt.Fprintf(cli.out, "%s\n", apiID.ID)
	return nil
}

func (cli *DockerCli) CmdEvents(args ...string) error {
	cmd := Subcmd("events", "[OPTIONS]", "Get real time events from the server")
	since := cmd.String("since", "", "Show events previously created (used for polling).")
	if err := cmd.Parse(args); err != nil {
		return nil
	}

	if cmd.NArg() != 0 {
		cmd.Usage()
		return nil
	}

	v := url.Values{}
	if *since != "" {
		v.Set("since", *since)
	}

	if err := cli.stream("GET", "/events?"+v.Encode(), nil, cli.out); err != nil {
		return err
	}
	return nil
}

func (cli *DockerCli) CmdExport(args ...string) error {
	cmd := Subcmd("export", "CONTAINER", "Export the contents of a filesystem as a tar archive")
	if err := cmd.Parse(args); err != nil {
		return nil
	}

	if cmd.NArg() != 1 {
		cmd.Usage()
		return nil
	}

	if err := cli.stream("GET", "/containers/"+cmd.Arg(0)+"/export", nil, cli.out); err != nil {
		return err
	}
	return nil
}

func (cli *DockerCli) CmdDiff(args ...string) error {
	cmd := Subcmd("diff", "CONTAINER", "Inspect changes on a container's filesystem")
	if err := cmd.Parse(args); err != nil {
		return nil
	}
	if cmd.NArg() != 1 {
		cmd.Usage()
		return nil
	}

	body, _, err := cli.call("GET", "/containers/"+cmd.Arg(0)+"/changes", nil)
	if err != nil {
		return err
	}

	changes := []Change{}
	err = json.Unmarshal(body, &changes)
	if err != nil {
		return err
	}
	for _, change := range changes {
		fmt.Fprintf(cli.out, "%s\n", change.String())
	}
	return nil
}

func (cli *DockerCli) CmdLogs(args ...string) error {
	cmd := Subcmd("logs", "CONTAINER", "Fetch the logs of a container")
	if err := cmd.Parse(args); err != nil {
		return nil
	}
	if cmd.NArg() != 1 {
		cmd.Usage()
		return nil
	}

	if err := cli.hijack("POST", "/containers/"+cmd.Arg(0)+"/attach?logs=1&stdout=1&stderr=1", false, nil, cli.out); err != nil {
		return err
	}
	return nil
}

func (cli *DockerCli) CmdAttach(args ...string) error {
	cmd := Subcmd("attach", "CONTAINER", "Attach to a running container")
	if err := cmd.Parse(args); err != nil {
		return nil
	}
	if cmd.NArg() != 1 {
		cmd.Usage()
		return nil
	}

	body, _, err := cli.call("GET", "/containers/"+cmd.Arg(0)+"/json", nil)
	if err != nil {
		return err
	}

	container := &Container{}
	err = json.Unmarshal(body, container)
	if err != nil {
		return err
	}

	if !container.State.Running {
		return fmt.Errorf("Impossible to attach to a stopped container, start it first")
	}

	if container.Config.Tty {
		if err := cli.monitorTtySize(cmd.Arg(0)); err != nil {
			return err
		}
	}

	v := url.Values{}
	v.Set("stream", "1")
	v.Set("stdin", "1")
	v.Set("stdout", "1")
	v.Set("stderr", "1")

	if err := cli.hijack("POST", "/containers/"+cmd.Arg(0)+"/attach?"+v.Encode(), container.Config.Tty, cli.in, cli.out); err != nil {
		return err
	}
	return nil
}

func (cli *DockerCli) CmdSearch(args ...string) error {
	cmd := Subcmd("search", "NAME", "Search the docker index for images")
	noTrunc := cmd.Bool("notrunc", false, "Don't truncate output")
	if err := cmd.Parse(args); err != nil {
		return nil
	}
	if cmd.NArg() != 1 {
		cmd.Usage()
		return nil
	}

	v := url.Values{}
	v.Set("term", cmd.Arg(0))
	body, _, err := cli.call("GET", "/images/search?"+v.Encode(), nil)
	if err != nil {
		return err
	}

	outs := []APISearch{}
	err = json.Unmarshal(body, &outs)
	if err != nil {
		return err
	}
	fmt.Fprintf(cli.out, "Found %d results matching your query (\"%s\")\n", len(outs), cmd.Arg(0))
	w := tabwriter.NewWriter(cli.out, 33, 1, 3, ' ', 0)
	fmt.Fprintf(w, "NAME\tDESCRIPTION\n")
	_, width := cli.getTtySize()
	if width == 0 {
		width = 45
	} else {
		width = width - 33 //remote the first column
	}
	for _, out := range outs {
		desc := strings.Replace(out.Description, "\n", " ", -1)
		desc = strings.Replace(desc, "\r", " ", -1)
		if !*noTrunc && len(desc) > width {
			desc = utils.Trunc(desc, width-3) + "..."
		}
		fmt.Fprintf(w, "%s\t%s\n", out.Name, desc)
	}
	w.Flush()
	return nil
}

// Ports type - Used to parse multiple -p flags
type ports []int

// ListOpts type
type ListOpts []string

func (opts *ListOpts) String() string {
	return fmt.Sprint(*opts)
}

func (opts *ListOpts) Set(value string) error {
	*opts = append(*opts, value)
	return nil
}

// AttachOpts stores arguments to 'docker run -a', eg. which streams to attach to
type AttachOpts map[string]bool

func NewAttachOpts() AttachOpts {
	return make(AttachOpts)
}

func (opts AttachOpts) String() string {
	// Cast to underlying map type to avoid infinite recursion
	return fmt.Sprintf("%v", map[string]bool(opts))
}

func (opts AttachOpts) Set(val string) error {
	if val != "stdin" && val != "stdout" && val != "stderr" {
		return fmt.Errorf("Unsupported stream name: %s", val)
	}
	opts[val] = true
	return nil
}

func (opts AttachOpts) Get(val string) bool {
	if res, exists := opts[val]; exists {
		return res
	}
	return false
}

// PathOpts stores a unique set of absolute paths
type PathOpts map[string]struct{}

func NewPathOpts() PathOpts {
	return make(PathOpts)
}

func (opts PathOpts) String() string {
	return fmt.Sprintf("%v", map[string]struct{}(opts))
}

func (opts PathOpts) Set(val string) error {
	var containerPath string

	splited := strings.SplitN(val, ":", 2)
	if len(splited) == 1 {
		containerPath = splited[0]
		val = filepath.Clean(splited[0])
	} else {
		containerPath = splited[1]
		val = fmt.Sprintf("%s:%s", splited[0], filepath.Clean(splited[1]))
	}

	if !filepath.IsAbs(containerPath) {
		utils.Debugf("%s is not an absolute path", containerPath)
		return fmt.Errorf("%s is not an absolute path", containerPath)
	}
	opts[val] = struct{}{}
	return nil
}

func (cli *DockerCli) CmdTag(args ...string) error {
	cmd := Subcmd("tag", "[OPTIONS] IMAGE REPOSITORY [TAG]", "Tag an image into a repository")
	force := cmd.Bool("f", false, "Force")
	if err := cmd.Parse(args); err != nil {
		return nil
	}
	if cmd.NArg() != 2 && cmd.NArg() != 3 {
		cmd.Usage()
		return nil
	}

	v := url.Values{}
	v.Set("repo", cmd.Arg(1))
	if cmd.NArg() == 3 {
		v.Set("tag", cmd.Arg(2))
	}

	if *force {
		v.Set("force", "1")
	}

	if _, _, err := cli.call("POST", "/images/"+cmd.Arg(0)+"/tag?"+v.Encode(), nil); err != nil {
		return err
	}
	return nil
}

func (cli *DockerCli) CmdRun(args ...string) error {
	config, hostConfig, cmd, err := ParseRun(args, nil)
	if err != nil {
		return err
	}
	if config.Image == "" {
		cmd.Usage()
		return nil
	}

	var containerIDFile *os.File
	if len(hostConfig.ContainerIDFile) > 0 {
		if _, err := ioutil.ReadFile(hostConfig.ContainerIDFile); err == nil {
			return fmt.Errorf("cid file found, make sure the other container isn't running or delete %s", hostConfig.ContainerIDFile)
		}
		containerIDFile, err = os.Create(hostConfig.ContainerIDFile)
		if err != nil {
			return fmt.Errorf("failed to create the container ID file: %s", err)
		}
		defer containerIDFile.Close()
	}

	//create the container
	body, statusCode, err := cli.call("POST", "/containers/create", config)
	//if image not found try to pull it
	if statusCode == 404 {
		v := url.Values{}
		repos, tag := utils.ParseRepositoryTag(config.Image)
		v.Set("fromImage", repos)
		v.Set("tag", tag)
		err = cli.stream("POST", "/images/create?"+v.Encode(), nil, cli.err)
		if err != nil {
			return err
		}
		body, _, err = cli.call("POST", "/containers/create", config)
		if err != nil {
			return err
		}
	}
	if err != nil {
		return err
	}

	runResult := &APIRun{}
	err = json.Unmarshal(body, runResult)
	if err != nil {
		return err
	}

	for _, warning := range runResult.Warnings {
		fmt.Fprintf(cli.err, "WARNING: %s\n", warning)
	}
	if len(hostConfig.ContainerIDFile) > 0 {
		if _, err = containerIDFile.WriteString(runResult.ID); err != nil {
			return fmt.Errorf("failed to write the container ID to the file: %s", err)
		}
	}

	//start the container
	if _, _, err = cli.call("POST", "/containers/"+runResult.ID+"/start", hostConfig); err != nil {
		return err
	}

	var wait chan struct{}

	if !config.AttachStdout && !config.AttachStderr {
		// Make this asynchrone in order to let the client write to stdin before having to read the ID
		wait = make(chan struct{})
		go func() {
			defer close(wait)
			fmt.Fprintf(cli.out, "%s\n", runResult.ID)
		}()
	}

	if config.AttachStdin || config.AttachStdout || config.AttachStderr {
		if config.Tty {
			if err := cli.monitorTtySize(runResult.ID); err != nil {
				return err
			}
		}

		v := url.Values{}
		v.Set("logs", "1")
		v.Set("stream", "1")

		if config.AttachStdin {
			v.Set("stdin", "1")
		}
		if config.AttachStdout {
			v.Set("stdout", "1")
		}
		if config.AttachStderr {
			v.Set("stderr", "1")
		}

		if err := cli.hijack("POST", "/containers/"+runResult.ID+"/attach?"+v.Encode(), config.Tty, cli.in, cli.out); err != nil {
			utils.Debugf("Error hijack: %s", err)
			return err
		}
	}

	if !config.AttachStdout && !config.AttachStderr {
		<-wait
	}
	return nil
}

func (cli *DockerCli) checkIfLogged(action string) error {
	// If condition AND the login failed
	if cli.configFile.Configs[auth.IndexServerAddress()].Username == "" {
		if err := cli.CmdLogin(""); err != nil {
			return err
		}
		if cli.configFile.Configs[auth.IndexServerAddress()].Username == "" {
			return fmt.Errorf("Please login prior to %s. ('docker login')", action)
		}
	}
	return nil
}

func (cli *DockerCli) call(method, path string, data interface{}) ([]byte, int, error) {
	var params io.Reader
	if data != nil {
		buf, err := json.Marshal(data)
		if err != nil {
			return nil, -1, err
		}
		params = bytes.NewBuffer(buf)
	}

	req, err := http.NewRequest(method, fmt.Sprintf("/v%g%s", APIVERSION, path), params)
	if err != nil {
		return nil, -1, err
	}
	req.Header.Set("User-Agent", "Docker-Client/"+VERSION)
	if data != nil {
		req.Header.Set("Content-Type", "application/json")
	} else if method == "POST" {
		req.Header.Set("Content-Type", "plain/text")
	}
	dial, err := net.Dial(cli.proto, cli.addr)
	if err != nil {
		return nil, -1, err
	}
	clientconn := httputil.NewClientConn(dial, nil)
	resp, err := clientconn.Do(req)
	defer clientconn.Close()
	if err != nil {
		if strings.Contains(err.Error(), "connection refused") {
			return nil, -1, fmt.Errorf("Can't connect to docker daemon. Is 'docker -d' running on this host?")
		}
		return nil, -1, err
	}
	defer resp.Body.Close()
	body, err := ioutil.ReadAll(resp.Body)
	if err != nil {
		return nil, -1, err
	}
	if resp.StatusCode < 200 || resp.StatusCode >= 400 {
		if len(body) == 0 {
			return nil, resp.StatusCode, fmt.Errorf("Error: %s", http.StatusText(resp.StatusCode))
		}
		return nil, resp.StatusCode, fmt.Errorf("Error: %s", body)
	}
	return body, resp.StatusCode, nil
}

func (cli *DockerCli) stream(method, path string, in io.Reader, out io.Writer) error {
	if (method == "POST" || method == "PUT") && in == nil {
		in = bytes.NewReader([]byte{})
	}
	req, err := http.NewRequest(method, fmt.Sprintf("/v%g%s", APIVERSION, path), in)
	if err != nil {
		return err
	}
	req.Header.Set("User-Agent", "Docker-Client/"+VERSION)
	if method == "POST" {
		req.Header.Set("Content-Type", "plain/text")
	}
	dial, err := net.Dial(cli.proto, cli.addr)
	if err != nil {
		return err
	}
	clientconn := httputil.NewClientConn(dial, nil)
	resp, err := clientconn.Do(req)
	defer clientconn.Close()
	if err != nil {
		if strings.Contains(err.Error(), "connection refused") {
			return fmt.Errorf("Can't connect to docker daemon. Is 'docker -d' running on this host?")
		}
		return err
	}
	defer resp.Body.Close()

	if resp.StatusCode < 200 || resp.StatusCode >= 400 {
		body, err := ioutil.ReadAll(resp.Body)
		if err != nil {
			return err
		}
		if len(body) == 0 {
			return fmt.Errorf("Error :%s", http.StatusText(resp.StatusCode))
		}
		return fmt.Errorf("Error: %s", body)
	}

	if resp.Header.Get("Content-Type") == "application/json" {
		dec := json.NewDecoder(resp.Body)
		for {
			var jm utils.JSONMessage
			if err := dec.Decode(&jm); err == io.EOF {
				break
			} else if err != nil {
				return err
			}
			jm.Display(out)
		}
	} else {
		if _, err := io.Copy(out, resp.Body); err != nil {
			return err
		}
	}
	return nil
}

func (cli *DockerCli) hijack(method, path string, setRawTerminal bool, in io.ReadCloser, out io.Writer) error {

	req, err := http.NewRequest(method, fmt.Sprintf("/v%g%s", APIVERSION, path), nil)
	if err != nil {
		return err
	}
	req.Header.Set("User-Agent", "Docker-Client/"+VERSION)
	req.Header.Set("Content-Type", "plain/text")

	dial, err := net.Dial(cli.proto, cli.addr)
	if err != nil {
		return err
	}
	clientconn := httputil.NewClientConn(dial, nil)
	defer clientconn.Close()

	// Server hijacks the connection, error 'connection closed' expected
	clientconn.Do(req)

	rwc, br := clientconn.Hijack()
	defer rwc.Close()

	receiveStdout := utils.Go(func() error {
		_, err := io.Copy(out, br)
		return err
	})

	if in != nil && setRawTerminal && cli.isTerminal && os.Getenv("NORAW") == "" {
		oldState, err := term.SetRawTerminal(cli.terminalFd)
		if err != nil {
			return err
		}
		defer term.RestoreTerminal(cli.terminalFd, oldState)
	}

	sendStdin := utils.Go(func() error {
		if in != nil {
			io.Copy(rwc, in)
		}
		if tcpc, ok := rwc.(*net.TCPConn); ok {
			if err := tcpc.CloseWrite(); err != nil {
				utils.Debugf("Couldn't send EOF: %s\n", err)
			}
		} else if unixc, ok := rwc.(*net.UnixConn); ok {
			if err := unixc.CloseWrite(); err != nil {
				utils.Debugf("Couldn't send EOF: %s\n", err)
			}
		}
		// Discard errors due to pipe interruption
		return nil
	})

	if err := <-receiveStdout; err != nil {
		utils.Debugf("Error receiveStdout: %s", err)
		return err
	}

	if !cli.isTerminal {
		if err := <-sendStdin; err != nil {
			utils.Debugf("Error sendStdin: %s", err)
			return err
		}
	}
	return nil

}

func (cli *DockerCli) getTtySize() (int, int) {
	if !cli.isTerminal {
		return 0, 0
	}
	ws, err := term.GetWinsize(cli.terminalFd)
	if err != nil {
		utils.Debugf("Error getting size: %s", err)
		if ws == nil {
			return 0, 0
		}
	}
	return int(ws.Height), int(ws.Width)
}

func (cli *DockerCli) resizeTty(id string) {
	height, width := cli.getTtySize()
	if height == 0 && width == 0 {
		return
	}
	v := url.Values{}
	v.Set("h", strconv.Itoa(height))
	v.Set("w", strconv.Itoa(width))
	if _, _, err := cli.call("POST", "/containers/"+id+"/resize?"+v.Encode(), nil); err != nil {
		utils.Debugf("Error resize: %s", err)
	}
}

func (cli *DockerCli) monitorTtySize(id string) error {
	if !cli.isTerminal {
		return fmt.Errorf("Impossible to monitor size on non-tty")
	}
	cli.resizeTty(id)

	c := make(chan os.Signal, 1)
	signal.Notify(c, syscall.SIGWINCH)
	go func() {
		for sig := range c {
			if sig == syscall.SIGWINCH {
				cli.resizeTty(id)
			}
		}
	}()
	return nil
}

func Subcmd(name, signature, description string) *flag.FlagSet {
	flags := flag.NewFlagSet(name, flag.ContinueOnError)
	flags.Usage = func() {
		// FIXME: use custom stdout or return error
		fmt.Fprintf(os.Stdout, "\nUsage: docker %s %s\n\n%s\n\n", name, signature, description)
		flags.PrintDefaults()
	}
	return flags
}

func NewDockerCli(in io.ReadCloser, out, err io.Writer, proto, addr string) *DockerCli {
	var (
		isTerminal = false
		terminalFd uintptr
	)

	if in != nil {
		if file, ok := in.(*os.File); ok {
			terminalFd = file.Fd()
			isTerminal = term.IsTerminal(terminalFd)
		}
	}

	if err == nil {
		err = out
	}

	configFile, _ := auth.LoadConfig(os.Getenv("HOME"))
	return &DockerCli{
		proto:      proto,
		addr:       addr,
		configFile: configFile,
		in:         in,
		out:        out,
		err:        err,
		isTerminal: isTerminal,
		terminalFd: terminalFd,
	}
}

type DockerCli struct {
	proto      string
	addr       string
	configFile *auth.ConfigFile
	in         io.ReadCloser
	out        io.Writer
	err        io.Writer
	isTerminal bool
	terminalFd uintptr
}<|MERGE_RESOLUTION|>--- conflicted
+++ resolved
@@ -471,11 +471,8 @@
 		fmt.Fprintf(cli.out, "Debug mode (client): %v\n", os.Getenv("DEBUG") != "")
 		fmt.Fprintf(cli.out, "Fds: %d\n", out.NFd)
 		fmt.Fprintf(cli.out, "Goroutines: %d\n", out.NGoroutines)
-<<<<<<< HEAD
 		fmt.Fprintf(cli.out, "LXC Version: %s\n", out.LXCVersion)
-=======
 		fmt.Fprintf(cli.out, "EventsListeners: %d\n", out.NEventsListener)
->>>>>>> 7953d1be
 	}
 	if !out.MemoryLimit {
 		fmt.Fprintf(cli.err, "WARNING: No memory limit support\n")
